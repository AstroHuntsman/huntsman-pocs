--- conflicted
+++ resolved
@@ -242,139 +242,6 @@
 
         self.logger.info('Finished flat-fielding.')
 
-<<<<<<< HEAD
-    def take_dark_fields(self,
-                         exptimes=[],
-                         sleep=10,
-                         camera_names=None,
-                         n_darks=10,
-                         imtype='dark',
-			             set_from_config=False,
-                         *args, **kwargs
-                         ):
-        """Take n_darks for each exposure time specified,
-           for each camera.
-
-        Args:
-            exptimes (list, optional): List of exposure times for darks
-            sleep (float, optional): Time in seconds to sleep between dark sequences.
-            camera_names (list, optional): List of cameras to use for darks
-            n_darks (int or list, optional): if int, the same number of darks will be taken
-                for each exptime. If list, the len has to be the same than len(exptimes), where each
-                element is the number of darks we want for the corresponding exptime, e.g.:
-                take_dark_fields(exptimes=[1*u.s, 60*u.s, 15*u.s], n_darks=[30, 10, 20])
-                will take 30x1s, 10x60s, and 20x15s darks
-	    set_from_config (bool, optional): falg to set exptimes and n_darks directly from config file.
-            imtype (str, optional): type of image
-        """
-
-        if camera_names is None:
-            cameras_list = self.cameras
-        else:
-            cameras_list = {c: self.cameras[c] for c in camera_names}
-
-        self.logger.debug(f'Using cameras {cameras_list}')
-
-        filterwheel_events = dict()
-
-        self.logger.debug(f'Moving all camera filterwheels to blank filter')
-
-        # Move all the camera filterwheels to the blank position.
-        for camera in cameras_list.values():
-            if camera.filterwheel.current_filter != "blank":
-                filterwheel_event = camera.filterwheel.move_to("blank")
-                filterwheel_events[camera] = filterwheel_event
-        self.logger.debug('Waiting for all the filterwheels to be on blank filter...')
-        wait_for_events(list(filterwheel_events.values()))
-
-        image_dir = self.config['directories']['images']
-
-        self.logger.debug(f"Going to take {n_darks} dark-fields for each of these exposure times {exptimes}")
-
-        # List to check that the final number of darks is equal to the number
-        # of cameras times the number of exptimes times dark_sequence.
-        darks_filenames = []
-
-        exptimes = listify(exptimes)
-
-        if not isinstance(n_darks, list):
-            n_darks = listify(n_darks) * len(exptimes)
-
-        if set_from_config:
-            exptimes = self.config["calibration"]["darks"]["exposure_time"]
-            n_darks = self.config["calibration"]["darks"]["n_darks"]
-
-        # Loop over cameras.
-        for exptime, num_darks in zip(exptimes, n_darks):
-
-            start_time = utils.current_time()
-
-            with suppress(AttributeError):
-                exptime = exptime.to_value(u.second)
-
-            dark_obs = self._create_dark_observation(exptime)
-
-            # Loop over exposure times for each camera.
-            for num in range(num_darks):
-
-                self.logger.debug(f'Darks sequence #{num} of exposure time {exptime}s')
-
-                camera_events = dict()
-
-                filterwheel_events = dict()
-
-                # Take a given number of exposures for each exposure time.
-                for camera in cameras_list.values():
-
-                    if camera.filterwheel.current_filter != "blank":
-                        filterwheel_event = camera.filterwheel.move_to("blank")
-                        filterwheel_events[camera] = {'event': filterwheel_event}
-                    while not all([blank_filter['event'].is_set() for blank_filter in filterwheel_events.values()]):
-                        self.logger.debug('Waiting for filterwheels to move to blank filter...')
-                        time.sleep(5)
-
-                    # Create dark observation
-                    fits_headers = self.get_standard_headers(observation=dark_obs)
-                    # Common start time for cameras
-                    fits_headers['start_time'] = utils.flatten_time(start_time)
-
-                    # Create filename
-                    path = os.path.join(image_dir,
-                                        'darks',
-                                        camera.uid,
-                                        dark_obs.seq_time)
-
-                    filename = os.path.join(
-                        path, f'{imtype}_{num:02d}.{camera.file_extension}')
-
-                    # Take picture and get event
-                    camera_event = camera.take_observation(
-                        dark_obs,
-                        fits_headers,
-                        filename=filename,
-                        exptime=exptime,
-                        dark=True,
-                        blocking=False
-                    )
-
-                    self.logger.debug(f'Camera {camera.uid} is exposing for {exptime}s')
-
-                    camera_events[camera] = {
-                        'event': camera_event,
-                        'filename': filename,
-                    }
-
-                    darks_filenames.append(filename)
-
-                    self.logger.debug(camera_events)
-
-                # Block until done exposing on all cameras
-                while not all([info['event'].is_set() for info in camera_events.values()]):
-                    self.logger.debug('Waiting for dark-field images...')
-                    time.sleep(sleep)
-        self.logger.debug(darks_filenames)
-        return darks_filenames
-=======
     def take_bias_observation(self, cameras=None, **kwargs):
         """ Take a bias observation block on each camera (blocking).
         Args:
@@ -402,7 +269,6 @@
         observation = DarkObservation(exptimes=exptimes, position=position)
         # Take the observation (blocking)
         self._take_observation_block(observation, cameras=cameras, **kwargs)
->>>>>>> 436ba6e2
 
     def activate_camera_cooling(self):
         """
