--- conflicted
+++ resolved
@@ -9,29 +9,14 @@
 from astropy.io import fits
 from astropy import stats
 
-<<<<<<< HEAD
-=======
-from pocs.observatory import Observatory
-from pocs.scheduler import constraint
-from pocs.scheduler.observation import Field
-from pocs.utils import error
-from pocs.utils import listify
-from pocs import utils
-from pocs.mount import create_mount_from_config
-
-from panoptes.utils.time import wait_for_events
-
->>>>>>> 7b84fdd2
 from huntsman.pocs.guide.bisque import Guide
 from huntsman.pocs.scheduler.dark_observation import DarkObservation
-<<<<<<< HEAD
 from huntsman.pocs.scheduler.observation import DitheredFlatObservation
 from panoptes.pocs.observatory import Observatory
 from panoptes.pocs.scheduler import constraint
 from panoptes.utils import error, altaz_to_radec
 from panoptes.utils.library import load_module
 from panoptes.utils.time import current_time, flatten_time, wait_for_events
-=======
 from huntsman.pocs.utils import load_config
 from huntsman.pocs.scheduler import create_scheduler_from_config
 from huntsman.pocs.camera import create_cameras_from_config
@@ -61,13 +46,17 @@
     observatory = HuntsmanObservatory(cameras=cameras, mount=mount, scheduler=scheduler,
                                       config=config, **kwargs)
     return observatory
->>>>>>> 7b84fdd2
 
 
 class HuntsmanObservatory(Observatory):
 
-    def __init__(self, with_autoguider=True, hdr_mode=False, take_flats=True, config=None,
-                 *args, **kwargs):
+    def __init__(self,
+                 with_autoguider=True,
+                 hdr_mode=False,
+                 take_flats=False,
+                 config=None,
+                 *args, **kwargs
+                 ):
         """Huntsman POCS Observatory
 
         Args:
@@ -105,10 +94,6 @@
                 self._has_autoguider = False
                 self.logger.warning(f"Problem setting autoguider, continuing without: {e!r}")
 
-    ##########################################################################
-    # Properties
-    ##########################################################################
-
     @property
     def has_hdr_mode(self):
         """ Does camera support HDR mode
@@ -149,10 +134,6 @@
 
         # If the nearest midnight is in the past, it's the morning...
         return midnight < current_time()
-
-    ##########################################################################
-    # Methods
-    ##########################################################################
 
     def initialize(self):
         """Initialize the observatory and connected hardware """
@@ -494,10 +475,6 @@
         if num_cameras_ready == 0:
             raise error.PanError('No cameras ready after maximum attempts reached.')
 
-    ##########################################################################
-    # Private Methods
-    ##########################################################################
-
     def _create_scheduler(self):
         """ Sets up the scheduler that will be used by the observatory """
 
