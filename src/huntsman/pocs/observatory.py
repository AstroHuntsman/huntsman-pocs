import os
import time
from functools import partial
from astropy import units as u

<<<<<<< HEAD
from panoptes.utils import error, altaz_to_radec, get_quantity_value
=======
from panoptes.utils import error
from panoptes.utils.utils import (altaz_to_radec, listify, get_quantity_value)
>>>>>>> 02c1fe70
from panoptes.utils.library import load_module
from panoptes.utils.time import current_time, wait_for_events, CountdownTimer

from panoptes.pocs.observatory import Observatory
from panoptes.pocs.scheduler import constraint

from huntsman.pocs.guide.bisque import Guide
from panoptes.pocs.scheduler.observation.bias import BiasObservation
from panoptes.pocs.scheduler.observation.dark import DarkObservation
from huntsman.pocs.scheduler.observation.flat import DitheredFlatObservation

from huntsman.pocs.archive.utils import remove_empty_directories
from huntsman.pocs.utils.flats import FlatFieldSequence


class HuntsmanObservatory(Observatory):

    def __init__(self,
                 with_autoguider=True,
                 hdr_mode=False,
                 take_flats=True,
                 *args, **kwargs
                 ):
        """Huntsman POCS Observatory

        Args:
            with_autoguider (bool, optional): If autoguider is attached, defaults to True.
            hdr_mode (bool, optional): If pics should be taken in HDR mode, defaults to False.
            take_flats (bool, optional): If flat field images should be taken, defaults to True.
            *args: Description
            **kwargs: Description
        """
        # Load the config file
        try:
            assert os.getenv('HUNTSMAN_POCS') is not None
        except AssertionError:
            raise RuntimeError("The HUNTSMAN_POCS environment variable is not set.")

        # If we don't receive a config then load a local
        super().__init__(*args, **kwargs)

        self._has_hdr_mode = hdr_mode
        self._has_autoguider = with_autoguider

        self.flat_fields_required = take_flats

        # Attributes for focusing
        self.last_focus_time = None
        self.coarse_focus_config = self.get_config('focusing.coarse')
        self._focus_frequency = self.coarse_focus_config['frequency'] \
            * u.Unit(self.coarse_focus_config['frequency_unit'])
        self._coarse_focus_filter = self.coarse_focus_config['filter_name']

        if self.has_autoguider:
            self.logger.info("Setting up autoguider")
            try:
                self._create_autoguider()
            except Exception as e:
                self._has_autoguider = False
                self.logger.warning(f"Problem setting autoguider, continuing without: {e!r}")

    @property
    def has_hdr_mode(self):
        """ Does camera support HDR mode

        Returns:
            bool: HDR enabled, default False
        """
        return self._has_hdr_mode

    @property
    def has_autoguider(self):
        """ Does camera have attached autoguider

        Returns:
            bool: True if has autoguider
        """
        return self._has_autoguider

    @property
    def coarse_focus_required(self):
        """
        Return True if too much time has elapsed since the previous focus,
        using the amount of time specified by `focusing.coarse.frequency` in the config,
        else False.
        """
        if self.last_focus_time is None:
            return True
        if current_time() - self.last_focus_time > self._focus_frequency:
            return True
        return False

    @property
    def past_midnight(self):
        """Check if it's morning, useful for going into either morning or evening flats."""

        # Get the time of the nearest midnight to now
        midnight = self.observer.midnight(current_time(), which='nearest')

        # If the nearest midnight is in the past, it's the morning...
        return midnight < current_time()

    def initialize(self):
        """Initialize the observatory and connected hardware """
        super().initialize()

        if self.has_autoguider:
            self.logger.debug("Connecting to autoguider")
            self.autoguider.connect()

    def analyze_recent(self):
        """Analyze the most recent exposure.

        This is a small wrapper around the POCS version which just ensures that
        there is a "pointing" image to use as a reference for solving.

        Returns:
            dict: Offset information
        """
        # Set the first image as our pointing image.
        if self.current_observation.pointing_image is None:
            image_id, file_path = self.current_observation.first_exposure
            self.current_observation.pointing_images[image_id] = file_path
            self.logger.debug(f'Pointing image set to {self.current_observation.pointing_image}')

        # Now call the main analyze
        if self.get_config('observations.analyze_recent_offset', default=True):
            super().analyze_recent()

        return self.current_offset_info

    def autofocus_cameras(self, coarse=False, *args, **kwargs):
        """ Override autofocus_cameras to update the last focus time and move filterwheels.
        Args:
            coarse (bool, optional): Perform coarse focus? Default False.
            *args, **kwargs: Parsed to `pocs.observatory.Observatory.autofocus_cameras`.
        Returns:
            threading.Event: The autofocus event.
        """
        # Move to appropriate filter
        # TODO: Do this on a per-camera basis to allow for different filters simultaneously
        if coarse:
            filter_name = self._coarse_focus_filter
        else:
            try:
                filter_name = self.current_observation.filter_name
            except AttributeError:
                filter_name = self._coarse_focus_filter
                self.logger.warning("Unable to retrieve filter name from current observation."
                                    f" Defaulting to coarse focus filter ({filter_name}).")

        # Move all the filterwheels to the luminance position.
        self._move_all_filterwheels_to(filter_name)

        result = super().autofocus_cameras(coarse=coarse, *args, **kwargs)

        # Update last focus time
        self.last_focus_time = current_time()

        return result

    def cleanup_observations(self, *args, **kwargs):
        """ Override method to remove empty directories. Called in housekeeping state."""
        super().cleanup_observations(*args, **kwargs)

        self.logger.info("Removing empty directories in images directory.")
        images_dir = self.get_config("directories.images")
        remove_empty_directories(images_dir)

        self.logger.info("Removing empty directories in archive directory.")
        archive_dir = self.get_config("directories.archive")
        remove_empty_directories(archive_dir)

    def take_flat_fields(self, cameras=None, safety_func=None, **kwargs):
        """ Take flat fields for each camera in each filter, respecting filter order.
        Args:
            cameras (dict): Dict of cam_name: camera pairs. If None (default), use all cameras.
            safety_func (callable|None): Boolean function that returns True only if safe to
                continue. The default `None` will call `self.is_dark(horizon='flat')`.
            **kwargs: Overrides config entries under `calibs.flat`.
        """
        if cameras is None:
            cameras = self.cameras
        if safety_func is None:
            safety_func = partial(self.is_dark, horizon='flat')

        # Load the flat field config, allowing overrides from kwargs
        flat_config = self.get_config('calibs.flat', default=dict())
        flat_config.update(kwargs)

        # Specify flat field coordinates
        # This must be done at the observatory level to convert alt/az to ra/dec
        alt = flat_config['alt']
        az = flat_config['az']
        self.logger.debug(f'Flat field alt/az: {alt:.03f}, {az:.03f}.')

        # Specify filter order
        filter_order = flat_config['filter_order'].copy()
        if self.past_midnight:  # If it's the morning, order is reversed
            filter_order.reverse()

        # Take flat fields in each filter
        for filter_name in filter_order:
            if not safety_func():
                self.logger.info('Terminating flat-fielding because it is no longer safe.')
                return

            # Get a dict of cameras that have this filter
            cameras_with_filter = {}
            for cam_name, cam in cameras.items():
                if cam.filterwheel is None:
                    if cam.filter_type == filter_name:
                        cameras_with_filter[cam_name] = cam
                elif filter_name in cam.filterwheel.filter_names:
                    cameras_with_filter[cam_name] = cam

            # Go to next filter if there are no cameras with this one
            if not cameras_with_filter:
                self.logger.warning(f'No cameras found with {filter_name} filter.')
                continue

            # Create the Observation object
            position = altaz_to_radec(alt=alt, az=az, location=self.earth_location,
                                      obstime=current_time())
            observation = DitheredFlatObservation(position=position)
            observation.seq_time = current_time(flatten=True)

            # Take the flats for each camera in this filter
            self.logger.info(f'Taking flat fields in {filter_name} filter.')
            autoflat_config = flat_config.get("autoflats", {})
            self._take_autoflats(cameras_with_filter, observation, safety_func=safety_func,
                                 **autoflat_config)

        self.logger.info('Finished flat-fielding.')

    def take_bias_observation(self, cameras=None, **kwargs):
        """ Take a bias observation block on each camera (blocking).
        Args:
            cameras (dict, optional): Dict of cam_name: camera pairs. If None (default), use all
                the cameras.
        """
        if cameras is None:
            cameras = self.cameras
        # Create the observation
        position = self.mount.get_current_coordinates()
        observation = BiasObservation(position=position)
        # Take the observation (blocking)
        self._take_observation_block(observation, cameras=cameras, **kwargs)

    def take_dark_observation(self, exptimes=None, cameras=None, **kwargs):
        """ Take a dark observation block on each camera (blocking).
        Args:
            cameras (dict, optional): Dict of cam_name: camera pairs. If None (default), use all
                the cameras.
        """
        if cameras is None:
            cameras = self.cameras
        # Create the observation
        position = self.mount.get_current_coordinates()
        observation = DarkObservation(exptimes=exptimes, position=position)
        # Take the observation (blocking)
        self._take_observation_block(observation, cameras=cameras, **kwargs)

    def activate_camera_cooling(self):
        """
        Activate camera cooling for all cameras.
        """
        self.logger.debug('Activating camera cooling for all cameras.')
        for cam in self.cameras.values():
            if cam.is_cooled_camera:
                cam.cooling_enabled = True

    def deactivate_camera_cooling(self):
        """
        Deactivate camera cooling for all cameras.
        """
        self.logger.debug('Deactivating camera cooling for all cameras.')
        for cam in self.cameras.values():
            if cam.is_cooled_camera:
                cam.cooling_enabled = False

    def prepare_cameras(self, sleep=60, max_attempts=5, require_all_cameras=False):
        """
        Make sure cameras are all cooled and ready.

        Arguments:
            sleep (float): Time in seconds to sleep between checking readiness. Default 60.
            max_attempts (int): Maximum number of ready checks. See `require_all_cameras`.
            require_all_cameras (bool): `True` if all cameras are required to be ready.
                If `True` and max_attempts is reached, a `PanError` will be raised. If `False`,
                any camera that has failed to become ready will be dropped from the Observatory.
        """
        # Make sure camera cooling is enabled
        self.activate_camera_cooling()

        # Wait for cameras to be ready
        n_cameras = len(self.cameras)
        num_cameras_ready = 0
        cameras_to_drop = []
        self.logger.debug('Waiting for cameras to be ready.')
        for i in range(1, max_attempts + 1):

            num_cameras_ready = 0
            for cam_name, cam in self.cameras.items():

                if cam.is_ready:
                    num_cameras_ready += 1
                    continue

                # If max attempts have been reached...
                if i == max_attempts:
                    msg = f'Max attempts reached while waiting for {cam_name} to be ready.'

                    # Raise PanError if we need all cameras
                    if require_all_cameras:
                        raise error.PanError(msg)

                    # Drop the camera if we don't need all cameras
                    else:
                        self.logger.error(msg)
                        cameras_to_drop.append(cam_name)

            # Terminate loop if all cameras are ready
            self.logger.debug(f'Number of ready cameras after {i} of {max_attempts} checks:'
                              f' {num_cameras_ready} of {n_cameras}.')
            if num_cameras_ready == n_cameras:
                self.logger.debug('All cameras are ready.')
                break
            elif i < max_attempts:
                self.logger.debug('Not all cameras are ready yet, '
                                  f'waiting another {sleep} seconds before checking again.')
                time.sleep(sleep)

        # Remove cameras that didn't become ready in time
        # This must be done outside of the main loop to avoid a RuntimeError
        for cam_name in cameras_to_drop:
            self.logger.debug(f'Removing {cam_name} from {self} for not being ready.')
            self.remove_camera(cam_name)

        # Raise a `PanError` if no cameras are ready.
        if num_cameras_ready == 0:
            raise error.PanError('No cameras ready after maximum attempts reached.')

    def _take_observation_block(self, observation, cameras, timeout=60):
        """ Take an observation block (blocking).
        Args:
            observation (Observation): The observation object.
            cameras (dict): Dict of cam_name: camera pairs. If None (default), use all cameras.
            timeout (float, optional): The timeout in seconds. Default 60s.
        """
        observation.seq_time = current_time(flatten=True)  # Normally handled by the scheduler
        headers = self.get_standard_headers(observation=observation)
        # Take the observation block
        while not observation.set_is_finished:
            headers['start_time'] = current_time(flatten=True)  # Normally handled elsewhere?
            # Start the exposures and get events
            # TODO: Replace with concurrent.futures
            events = {}
            for cam_name, camera in cameras.items():
                events[cam_name] = camera.take_observation(observation, headers=headers)
            # Wait for the exposures (blocking)
            self._wait_for_camera_events(events, duration=timeout, remove_on_error=True)

    def _create_scheduler(self):
        """ Sets up the scheduler that will be used by the observatory """

        scheduler_config = self.get_config('scheduler', default=dict())
        scheduler_type = scheduler_config.get('type', 'dispatch')

        # Read the targets from the file
        fields_file = scheduler_config.get('fields_file', 'simple.yaml')
        fields_path = os.path.join(self.get_config('directories.targets'), fields_file)

        self.logger.debug(f'Creating scheduler: {fields_path}')

        if os.path.exists(fields_path):

            try:
                # Load the required module
                module = load_module(f'huntsman.scheduler.{scheduler_type}')

                # Simple constraint for now
                constraints = [constraint.MoonAvoidance(), constraint.Duration(30 * u.deg)]

                # Create the Scheduler instance
                self.scheduler = module.Scheduler(
                    self.observer, fields_file=fields_path, constraints=constraints)
                self.logger.debug("Scheduler created")
            except ImportError as e:
                raise error.NotFound(msg=e)
        else:
            raise error.NotFound(msg=f"Fields file does not exist: {fields_file}")

    def _create_autoguider(self):
        guider_config = self.get_config('guider')
        guider = Guide(**guider_config)

        self.autoguider = guider

    def _move_all_filterwheels_to(self, filter_name, camera_names=None):
        """Move all the filterwheels to a given filter
        Args:
            filter_name (str): name of the filter where filterwheels will be moved to.
            camera_names (list, optional): List of camera names to be used.
                Default to `None`, which uses all cameras.
        """
        self.logger.debug(f'Moving all camera filterwheels to the {filter_name} filter.')

        if camera_names is None:
            cameras_list = self.cameras
        else:
            cameras_list = {c: self.cameras[c] for c in camera_names}

        # Move all the camera filterwheels to filter_name
        filterwheel_events = dict()
        for camera in cameras_list.values():
            filterwheel_events[camera] = camera.filterwheel.move_to(filter_name)

        # Wait for move to complete
        self.logger.debug(f'Waiting for all the filterwheels to move to the {filter_name} filter.')
        wait_for_events(list(filterwheel_events.values()))
        self.logger.debug(f'Finished waiting for filterwheels.')

    def _take_autoflats(self, cameras, observation, target_scaling=0.17, scaling_tolerance=0.05,
                        timeout=60, bias=32, safety_func=None, **kwargs):
        """ Take flat fields using automatic updates for exposure times.
        Args:
            cameras (dict): Dict of camera name: Camera pairs.
            observation: The flat field observation. TODO: Integrate with FlatFieldSequence.
            target_scaling (float, optional): Required to be between [0, 1] so
                target_adu is proportionally between 0 and digital saturation level.
                Default: 0.17.
            scaling_tolerance (float, optional): The minimum precision on the average counts
                required to keep the exposure, expressed as a fraction of the dynamic range.
                Default: 0.05.
            timeout (float): The timeout on top of the exposure time, default 60s.
            bias (int): The bias to subtract from the frames. TODO: Use a real bias image!
            safety_func (None or callable): If given, calls to this object return True if safe to
                continue.
            **kwargs: Parsed to FlatFieldSequence.
        """
        cam_names = list(self.cameras.keys())

        # Create a flat field sequence for each camera
        sequences = {}
        for cam_name in cam_names:
            target_counts, counts_tolerance = self._autoflat_target_counts(
                cam_name, target_scaling, scaling_tolerance)
            sequences[cam_name] = FlatFieldSequence(
                target_counts=target_counts, counts_tolerance=counts_tolerance, bias=bias,
                **kwargs)

        # Loop until sequence has finished
        self.logger.info(f"Starting flat field sequence for {len(cam_names)} cameras.")
        while not all([s.is_finished for s in sequences.values()]):

            if not safety_func():
                self.logger.warning("Terminating flat fields because safety check failed.")
                return

            # Slew to field
            self.logger.info(f'Slewing to flat field coordinates: {observation.field}.')
            self.mount.set_target_coordinates(observation.field)
            self.mount.slew_to_target()

            # Get standard fits headers
            headers = self.get_standard_headers(observation=observation)

            # Start the exposures on each camera
            events = {}
            exptimes = {}
            filenames = {}
            start_times = {}
            for cam_name, seq in sequences.items():
                camera = self.cameras[cam_name]

                # Get exposure time, filename and current time
                exptimes[cam_name] = seq.get_next_exptime(past_midnight=self.past_midnight)
                filenames[cam_name] = observation.get_exposure_filename(camera)
                start_times[cam_name] = current_time()

                # Start the exposure and get event
                # TODO: Replace with concurrent.futures
                events[cam_name] = camera.take_observation(
                    observation, headers=headers, filename=filenames[cam_name],
                    exptime=exptimes[cam_name])

            # Wait for the exposures, dropping cameras that timeout
            self.logger.info('Waiting for flat field exposures to complete.')
            duration = get_quantity_value(max(exptimes.values()), u.second) + timeout
            self._wait_for_camera_events(events, duration, remove_on_error=True)

            # Update the flat field sequences with new data
            for cam_name in list(sequences.keys()):
                if cam_name not in self.cameras:  # Camera removed
                    del sequences[cam_name]
                    continue
                sequences[cam_name].update(filename=filenames[cam_name], exptime=exptimes[cam_name],
                                           time_start=start_times[cam_name])
                # Log sequence status
                status = sequences[cam_name].status
                self.logger.info(f"Flat field status for {cam_name}: {status}")

    def _autoflat_target_counts(self, cam_name, target_scaling, scaling_tolerance):
        """ Get the target counts and tolerance for each camera.
        Args:
            cam_name (str): The camera name.
            target_scaling (float):
            scaling_tolerance (float):
        """
        camera = self.cameras[cam_name]
        try:
            bit_depth = camera.bit_depth.to_value(u.bit)
        except NotImplementedError:
            self.logger.debug(f'No bit_depth property for {cam_name}. Using 16.')
            bit_depth = 16

        target_counts = int(target_scaling * 2 ** bit_depth)
        counts_tolerance = int(scaling_tolerance * 2 ** bit_depth)

        self.logger.debug(f"Target counts for {cam_name}: {target_counts}"
                          f" ± {counts_tolerance}")
        return target_counts, counts_tolerance

    def _wait_for_camera_events(self, events, duration, remove_on_error=False, sleep=1):
        """ Wait for camera events to be set.
        Args:
            events (dict of camera_name: threading.Event): The events to wait for.
            duration (float): The total amount of time to wait for (should include exptime).
            remove (bool, default False): If True, remove cameras that timeout. If False, raise
                a TimeoutError instead.
            sleep (float): Sleep this long between event checks. Default 1s.
        """
        self.logger.debug(f'Waiting for {len(events)} events with timeout of {duration}.')
        timer = CountdownTimer(duration)
        while not timer.expired():
            if all([e.is_set() for e in events.values()]):
                break
            time.sleep(sleep)
        # Make sure events are set
        for cam_name, event in events.items():
            if not event.is_set():
                if remove_on_error:
                    self.logger.warning(f"Timeout while waiting for camera event on {cam_name}. "
                                        "Removing from observatory.")
                    self.remove_camera(cam_name)
                else:
                    raise error.Timeout(f"Timeout while waiting for camera event on {cam_name}.")<|MERGE_RESOLUTION|>--- conflicted
+++ resolved
@@ -3,12 +3,8 @@
 from functools import partial
 from astropy import units as u
 
-<<<<<<< HEAD
-from panoptes.utils import error, altaz_to_radec, get_quantity_value
-=======
 from panoptes.utils import error
 from panoptes.utils.utils import (altaz_to_radec, listify, get_quantity_value)
->>>>>>> 02c1fe70
 from panoptes.utils.library import load_module
 from panoptes.utils.time import current_time, wait_for_events, CountdownTimer
 
