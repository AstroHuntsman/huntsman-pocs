--- conflicted
+++ resolved
@@ -373,13 +373,9 @@
                 events[cam_name] = camera.take_observation(observation, headers=headers,
                                                            exptime=exptime)
             # Wait for the exposures (blocking)
-<<<<<<< HEAD
             # TODO: Use same timeout as camera client
             self._wait_for_camera_events(events, duration=exptime + timeout,
                                          remove_on_error=remove_on_error)
-=======
-            self._wait_for_camera_events(events, duration=duration, remove_on_error=remove_on_error)
->>>>>>> 8babb877
 
     def _create_scheduler(self):
         """ Sets up the scheduler that will be used by the observatory """
