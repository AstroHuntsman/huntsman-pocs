from collections import OrderedDict
from contextlib import suppress

from panoptes.utils.config.client import get_config
from panoptes.utils import error

from huntsman.pocs.camera.pyro.client import Camera
from huntsman.pocs.utils.logger import logger
from huntsman.pocs.utils.pyro.nameserver import get_running_nameserver
from panoptes.pocs.camera import create_cameras_from_config as create_local_cameras


def create_cameras_from_config(config=None, **kwargs):
    """Create camera object(s) based on the config.

    Creates a camera for each camera item listed in the config. Ensures the
    appropriate camera module is loaded.

    Args:
        config (dict): The config to use. If the default `None`, then load config.
        **kwargs (dict): Can pass a `cameras` object that overrides the info in
            the configuration file. Can also pass `auto_detect`(bool) to try and
            automatically discover the ports.

    Returns:
        OrderedDict: An ordered dictionary of created camera objects, with the
            camera name as key and camera instance as value. Returns an empty
            OrderedDict if there is no camera configuration items.

    Raises:
        error.CameraNotFound: Raised if camera cannot be found at specified port or if
            auto_detect=True and no cameras are found.
        error.PanError: Description
    """
    cameras = OrderedDict()

    config = config or get_config()
    camera_config = config["cameras"]

    if camera_config.get("devices", None) is None:
        logger.info('No camera devices found in config.')
        return cameras

    # Get a config specific to the local cameras
    config_local = camera_config.copy()
    n_local = 0
    with suppress(KeyError):
        del config_local["devices"]
        config_local["devices"] = [c for c in camera_config["devices"] if not c.get(
                                   "is_distributed", False)]
        n_local = len(config_local['devices'])
    logger.debug(f"Found {n_local} local cameras in config.")

    # Get a config specific to the distibuted cameras
    config_distributed = camera_config.copy()
    n_dist = 0
    with suppress(KeyError):
        del config_distributed["devices"]
        config_distributed["devices"] = [c for c in camera_config["devices"] if c.get(
                                         "is_distributed", False)]
        n_dist = len(config_distributed['devices'])
    logger.debug(f"Found {n_dist} distributed cameras in config.")

    # Create local cameras
    if n_local > 0:
        try:
            cameras_local = create_local_cameras(config=config_local, **kwargs)
            cameras.update(cameras_local)
        except Exception as err:
            logger.error(f"Error encountered while creating local cameras: {err}")

    # Create distributed cameras
    if n_dist > 0:
        try:
            cameras_dist = create_distributed_cameras(camera_config=config_distributed)
            cameras.update(cameras_dist)
        except Exception as err:
            logger.error(f"Error encountered while creating distributed cameras: {err}")

    if len(cameras) == 0:
        raise error.CameraNotFound(msg="Failed to create any cameras!")

    # Find primary camera
    primary_camera = None
    for camera in cameras.values():
        if camera.is_primary:
            primary_camera = camera

    # If no camera was specified as primary use the first
    if primary_camera is None:
        camera_names = sorted(cameras.keys())
        primary_camera = cameras[camera_names[0]]
        primary_camera.is_primary = True

    logger.debug(f"Primary camera: {primary_camera}.")
    logger.debug(f"{len(cameras)} cameras created.")

    return cameras


def create_distributed_cameras(camera_config, metadata=None):
    """Create distributed camera object(s) based on detected cameras and config

    Creates a `pocs.camera.pyro.Camera` object for each distributed camera detected.

    Args:
        camera_config: 'cameras' section from POCS config

    Returns:
        OrderedDict: An ordered dictionary of created camera objects, with the
            camera name as key and camera instance as value. Returns an empty
            OrderedDict if no distributed cameras are found.
    """
    if metadata is None:
        metadata = get_config("pyro.CameraService.metadata", default=None)
    if metadata is not None:
        metadata = set(metadata)

    # Get all distributed cameras
    camera_uris = list_distributed_cameras(ns_host=camera_config.get('name_server_host', None),
                                           metadata=metadata)
    # Create the camera objects.
    # TODO: do this in parallel because initialising cameras can take a while.
    cameras = OrderedDict()
    primary_id = camera_config.get('primary', '')
    for cam_name, cam_uri in camera_uris.items():
        logger.debug(f'Creating camera: {cam_name}')
<<<<<<< HEAD

        cam = Camera(port=cam_name, uri=cam_uri)
=======
        cam = Camera(port=cam_name, uri=cam_uri, **camera_config)
>>>>>>> 0c3ad205

        if primary_id == cam.uid or primary_id == cam.name:
            cam.is_primary = True

        logger.info(f"Camera created: {cam}")
        cameras[cam_name] = cam

    return cameras


def list_distributed_cameras(ns_host=None, metadata=None):
    """Detect distributed cameras.

    Looks for a Pyro name server and queries it for the list of registered cameras.

    Args:
        ns_host (str, optional): hostname or IP address of the name server host. If not given
            will attempt to locate the name server via UDP network broadcast.

    Returns:
        dict: Dictionary of detected distributed camera name, URI pairs
    """
    with get_running_nameserver() as name_server:
        camera_uris = name_server.yplookup(meta_all=metadata)
        camera_uris = {k: v[0] for k, v in camera_uris.items()}
        logger.debug(f"Found {len(camera_uris)} cameras on name server.")
    return camera_uris<|MERGE_RESOLUTION|>--- conflicted
+++ resolved
@@ -125,12 +125,8 @@
     primary_id = camera_config.get('primary', '')
     for cam_name, cam_uri in camera_uris.items():
         logger.debug(f'Creating camera: {cam_name}')
-<<<<<<< HEAD
-
+        
         cam = Camera(port=cam_name, uri=cam_uri)
-=======
-        cam = Camera(port=cam_name, uri=cam_uri, **camera_config)
->>>>>>> 0c3ad205
 
         if primary_id == cam.uid or primary_id == cam.name:
             cam.is_primary = True
