from functools import partial
import numpy as np
from scipy.ndimage import binary_dilation

from panoptes.pocs.base import PanBase
from panoptes.utils.images import mask_saturated
from panoptes.utils.images.focus import focus_metric


class AutofocusSequence(PanBase):
    """ The purpose of the AutofocusSequence is to facilitate autofocusing that is robust against
    failed exposures. This is achieved through the public 'update' method in combination with
    the 'is_finished' property.
    """

    def __init__(self, position_min, position_max, position_step, bit_depth,
<<<<<<< HEAD
                 mask_dark_threshold=0.3, extra_focus_steps=5, mask_dilations=10,
                 merit_function_name="vollath_F4", merit_function_kwargs=None,
                 image_dtype=np.float32, **kwargs):
=======
                 hot_pixel_threshold=0.3, extra_focus_steps=5, mask_dilations=10,
                 merit_function_name="vollath_F4", merit_function_kwargs=None,
                 image_dtype=np.float32, saturation_mask_threshold=0.9, **kwargs):
>>>>>>> e7dbe631
        """
        Args:
            position_min (int): The minimal focus position.
            position_max (int): The maximal focus position.
            position_step (int): The step in focus position.
            bit_depth (astropy.units.Quantity): The bit depth of the images.
<<<<<<< HEAD
            mask_dark_threshold (float, optional): The staturation masking threshold to eliminate
                hot pixels from initial dark frame.
=======
            saturation_mask_threshold (float): The staturation masking threshold to apply to focus
                images. Default: 0.9.
            hot_pixel_threshold (float, optional): The staturation masking threshold to eliminate
                hot pixels from initial dark frame. Default: 0.3.
>>>>>>> e7dbe631
            extra_focus_steps (int, optional): The number of extra focus steps to be measured if
                the best focus is at the edge of the initial range. Default 2.
            mask_dilations (int, optional): The number of mask dilations to perform. Default 10.
            merit_function_name (str, optional): The name of the focus merit function.
                Default 'vollath_F4'.
            merit_function_kwargs (dict, optional): Extra kwargs for the merit function.
            image_dtype (str or Type, optional): The image data type. Default np.float32.
            **kwargs parsed to PanBase.
        """
        super().__init__(**kwargs)

        self._position_min = int(position_min)
        self._position_max = int(position_max)
        self._position_step = int(position_step)
        self._bit_depth = bit_depth
<<<<<<< HEAD
        self._mask_dark_threshold = float(mask_dark_threshold)
=======
        self._saturation_mask_threshold = float(saturation_mask_threshold)
        self._hot_pixel_threshold = float(hot_pixel_threshold)
>>>>>>> e7dbe631
        self._extra_focus_steps = int(extra_focus_steps)
        self._mask_dilations = int(mask_dilations)
        self._image_dtype = image_dtype

        if merit_function_kwargs is None:
            merit_function_kwargs = {}
        self._merit_function = partial(focus_metric, merit_function=merit_function_name,
                                       **merit_function_kwargs)
        self.merit_function_name = merit_function_name

        self._exposure_idx = 0
        self._best_index = None
        self._dark_image = None
        self._dark_mask = None
        self._image_shape = None
        self._mask = None
        self._metrics = None

        # Setup focus positions
        self._positions = np.arange(self._position_min, self._position_max + self._position_step,
                                    self._position_step)
        self._positions_actual = []
        self.images = []

    # Properties

    @property
    def exposure_idx(self):
        """ The number of completed exposures.
        Returns:
            int: The exposure index.
        """
        return self._exposure_idx

    @property
    def n_positions(self):
        """ The number of focus positions in the sequence. This is a property so that it will
        automatically update itself if the focus range gets expanded.
        Returns:
            int: The number of focus positions.
        """
        return self._positions.size

    @property
    def is_finished(self):
        """ Check if the sequence is finished yet.
        Returns:
            bool: True if the sequence is finished, else False.
        """
        return self._best_index is not None

    @property
    def status(self):
        """ Return the status of the exposure sequence.
        Returns:
            dict: The sequence status dictionary.
        """
        return {"is_finished": self.is_finished,
                "completed_positions": self.exposure_idx,
                "total_positions": self.n_positions}

    @property
    def dark_image(self):
        """ Return the dark image.
        Returns:
            np.array: The dark image.
        """
        return self._dark_image

    @dark_image.setter
    def dark_image(self, image):
        """ Set the dark image and update the dark mask.
        Args:
            image (np.array): The dark image array.
        """
        self._dark_image = image.astype(self._image_dtype)
<<<<<<< HEAD
        self._mask = np.logical_or(
            self._mask, self._mask_saturated(self._dark_image, threshold=self._mask_dark_threshold))
=======
        self._dark_mask = self._mask_saturated(self._dark_image,
                                               threshold=self._hot_pixel_threshold)
>>>>>>> e7dbe631

    @property
    def positions(self):
        """ Return the actual focus positions (i.e. not the requested ones).
        This can only be obtained after the sequence has finished.
        Returns:
            np.array: The 1D array of actual focus positions.
        """
        if not self.is_finished:
            raise AttributeError("The focus sequence is not complete.")
        return np.array(self._positions_actual)

    @property
    def best_position(self):
        """ Get the best focus position.
        This can only be obtained after the sequence has finished.
        Returns:
            int: The best focus position.
        """
        if not self.is_finished:
            raise AttributeError("The focus sequence is not complete.")
        return self.positions[self._best_index]

    @property
    def metrics(self):
        """ Return the focus metrics for each position.
        This can only be obtained after the sequence has finished.
        Returns:
            np.array: 1D array of focus metrics.
        """
        if not self.is_finished:
            raise AttributeError("The focus sequence is not complete.")
        return self._metrics

    # Public methods

    def update(self, image, position):
        """ Update the autofocus sequence with a new image.
        Args:
            image (np.array): The image array.
            position (int): The actual focuser position of the image.
        """
        self.logger.debug(f"Adding image to focus sequence at position={position}.")

        if self.is_finished:
            raise RuntimeError("Cannot update completed autofocus sequence.")

        if self._mask is None:
            self._mask = np.zeros(shape=image.shape, dtype="bool")

        self._positions_actual.append(position)
        self.images.append(image.astype(self._image_dtype))

        # Subtract dark image
        if self.dark_image is not None:
            self.images[-1] -= self.dark_image
        else:
            self.logger.warning("Updating autofocus sequence but dark image not set.")

        # Update the mask
        self._mask = np.logical_or(self._mask, self._mask_saturated(self.images[self.exposure_idx]))

        # Update the exposure index
        self._exposure_idx += 1
        if self.exposure_idx == self.n_positions:

            # Calculate metrics
            metrics = self._calculate_metrics()
            best_index = np.nanargmax(metrics)

            # Check if the sequence is finished
            best_in_valid_range = best_index not in (0, self.n_positions - 1)
            extra_focus_steps_required = self._extra_focus_steps > 0
            is_finished = best_in_valid_range or not extra_focus_steps_required

            # Check if the sequence is finished
            if is_finished:
                self._best_index = best_index
                self._metrics = metrics
                return

            self.logger.warning(f"Best focus position outside range for {self}.")

            # Check if we should expand the focusing range
            if extra_focus_steps_required:
                self.logger.warning(f"Expanding focus range for {self}.")
                self._expand_focus_range(best_index)

    def get_next_position(self):
        """ Return the next focus position in the sequence.
        Returns:
            int: The next focus position.
        """
        return self._positions[self.exposure_idx]

    # Private methods

<<<<<<< HEAD
    def _mask_saturated(self, image, **kwargs):
=======
    def _mask_saturated(self, image, threshold=None):
>>>>>>> e7dbe631
        """ Mask the saturated pixels in an image.
        Args:
            image (np.array): The image to mask.
            threshold (float): The mask threshold, between 0 and 1. Defaults to
                self._saturation_mask_threshold.
        Returns:
            np.array: The boolean mask, where values of True are masked.
        """
<<<<<<< HEAD
        return mask_saturated(image, bit_depth=self._bit_depth, **kwargs).mask
=======
        if threshold is None:
            threshold = self._saturation_mask_threshold
        return mask_saturated(image, bit_depth=self._bit_depth, threshold=threshold).mask
>>>>>>> e7dbe631

    def _calculate_metrics(self):
        """ Calculate the focus metric for all the focus positions.
        Returns:
            np.array: A 1D array of the focus metrics.
        """
        mask = binary_dilation(self._mask, iterations=self._mask_dilations)

        # Update the mask with the dark mask
        # NOTE: The dark mask should not be dilated since it should be masking hot pixels
        if self._dark_image is not None:
            mask = np.logical_or(mask, self._dark_mask)

        metrics = []
        for image in self.images:
            im = np.ma.array(image, mask=mask)
            metrics.append(self._merit_function(im))

        return np.array(metrics)

    def _expand_focus_range(self, best_index):
        """ Expand the focusing range by a fixed number of steps.
        Args:
            best_index (int): The index of the best focus position.
        """
        # Get positions of expanded range
        if best_index == 0:
            min_position = self._position_min - self._extra_focus_steps * \
                self._position_step
            max_position = self._position_min
        else:
            min_position = self._position_max + self._position_step
            max_position = self._position_max + (self._extra_focus_steps + 1) * \
                self._position_step

        # Update positions
        extra_positions = np.arange(min_position, max_position, self._position_step)
        self._positions = np.hstack([self._positions, extra_positions])

        # Setting this to zero stops the positions being expanded again
        self._extra_focus_steps = 0<|MERGE_RESOLUTION|>--- conflicted
+++ resolved
@@ -14,30 +14,19 @@
     """
 
     def __init__(self, position_min, position_max, position_step, bit_depth,
-<<<<<<< HEAD
-                 mask_dark_threshold=0.3, extra_focus_steps=5, mask_dilations=10,
-                 merit_function_name="vollath_F4", merit_function_kwargs=None,
-                 image_dtype=np.float32, **kwargs):
-=======
                  hot_pixel_threshold=0.3, extra_focus_steps=5, mask_dilations=10,
                  merit_function_name="vollath_F4", merit_function_kwargs=None,
                  image_dtype=np.float32, saturation_mask_threshold=0.9, **kwargs):
->>>>>>> e7dbe631
         """
         Args:
             position_min (int): The minimal focus position.
             position_max (int): The maximal focus position.
             position_step (int): The step in focus position.
             bit_depth (astropy.units.Quantity): The bit depth of the images.
-<<<<<<< HEAD
-            mask_dark_threshold (float, optional): The staturation masking threshold to eliminate
-                hot pixels from initial dark frame.
-=======
             saturation_mask_threshold (float): The staturation masking threshold to apply to focus
                 images. Default: 0.9.
             hot_pixel_threshold (float, optional): The staturation masking threshold to eliminate
                 hot pixels from initial dark frame. Default: 0.3.
->>>>>>> e7dbe631
             extra_focus_steps (int, optional): The number of extra focus steps to be measured if
                 the best focus is at the edge of the initial range. Default 2.
             mask_dilations (int, optional): The number of mask dilations to perform. Default 10.
@@ -53,12 +42,8 @@
         self._position_max = int(position_max)
         self._position_step = int(position_step)
         self._bit_depth = bit_depth
-<<<<<<< HEAD
-        self._mask_dark_threshold = float(mask_dark_threshold)
-=======
         self._saturation_mask_threshold = float(saturation_mask_threshold)
         self._hot_pixel_threshold = float(hot_pixel_threshold)
->>>>>>> e7dbe631
         self._extra_focus_steps = int(extra_focus_steps)
         self._mask_dilations = int(mask_dilations)
         self._image_dtype = image_dtype
@@ -135,13 +120,8 @@
             image (np.array): The dark image array.
         """
         self._dark_image = image.astype(self._image_dtype)
-<<<<<<< HEAD
-        self._mask = np.logical_or(
-            self._mask, self._mask_saturated(self._dark_image, threshold=self._mask_dark_threshold))
-=======
         self._dark_mask = self._mask_saturated(self._dark_image,
                                                threshold=self._hot_pixel_threshold)
->>>>>>> e7dbe631
 
     @property
     def positions(self):
@@ -239,11 +219,7 @@
 
     # Private methods
 
-<<<<<<< HEAD
-    def _mask_saturated(self, image, **kwargs):
-=======
     def _mask_saturated(self, image, threshold=None):
->>>>>>> e7dbe631
         """ Mask the saturated pixels in an image.
         Args:
             image (np.array): The image to mask.
@@ -252,13 +228,9 @@
         Returns:
             np.array: The boolean mask, where values of True are masked.
         """
-<<<<<<< HEAD
-        return mask_saturated(image, bit_depth=self._bit_depth, **kwargs).mask
-=======
         if threshold is None:
             threshold = self._saturation_mask_threshold
         return mask_saturated(image, bit_depth=self._bit_depth, threshold=threshold).mask
->>>>>>> e7dbe631
 
     def _calculate_metrics(self):
         """ Calculate the focus metric for all the focus positions.
