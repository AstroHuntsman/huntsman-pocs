<<<<<<< HEAD
cameras:
    auto_detect: false
    devices:
    -   USB_hub_serial_number: OX518EFFE1
        camera_into_USBhub_port: 1
        camera_into_serial_adaptor_port: 4
        filter_type: g2_4
        focuser:
            model: birger
            port: '10858'
        lens:
            image_stabalisataion: true
            model: canon
            name: Portia
            port: '3360000099'
        model: sbig
        port: 83F011167
        serial_adaptor_into_USBhub_port: 0
    -   USB_hub_serial_number: OX518EFFE1
        camera_into_USBhub_port: 2
        camera_into_serial_adaptor_port: 2
        filter_type: ha1_11
        focuser:
            model: birger
            port: '14287'
        lens:
            image_stabalisataion: true
            model: canon
            name: Steve
            port: '2850000067'
        model: sbig
        port: 83F011791
        serial_adaptor_into_USBhub_port: 0
    -   USB_hub_serial_number: OX518EFFE1
        camera_into_USBhub_port: 3
        camera_into_serial_adaptor_port: 1
        filter_type: g2_8
        focuser:
            model: birger
            port: '13281'
        lens:
            image_stabalisataion: true
            model: canon
            name: Tuc
            port: '3360000063'
        model: sbig
        port: 83F010774
        serial_adaptor_into_USBhub_port: 0
    -   USB_hub_serial_number: OX518EFFE1
        camera_into_USBhub_port: 4
        camera_into_serial_adaptor_port: 3
        filter_type: r2_2
        focuser:
            model: birger
            port: '14286'
        lens:
            image_stabalisataion: true
            model: canon
            name: BrokenOne
            port: '3360000087'
        model: sbig
        port: 83F011639
        serial_adaptor_into_USBhub_port: 0
    hdr_mode: true
=======
---
name: HuntsmanSSO
log_file: 'huntsman'
location:
    name: Siding Spring Observatory
    latitude: -31.16 # Degrees
    longitude: 149.13 # Degrees
    elevation: 1000.0 # Meters
    utc_offset: 10.00 # Hours
    horizon: 30 # Degrees
    obstructions:
      - [[60, 163], [60, 167]] # lightning rod rough coordinates
      - [[45, 355], [45, 5]] # telstra tower rough coordinates
    timezone: Australia/Sydney
scheduler:
    type: dispatch
    fields_file: targets.yaml
>>>>>>> 1673e71d
directories:
    base: /var/huntsman
    data: data
    images: images
    mounts: POCS/resources/mounts
    resources: POCS/resources/
    targets: /var/huntsman/huntsman-pocs/conf_files
    webcam: webcams
dome:
    template_dir: resources/bisque
flat_field:
    twilight:
        alt: 70
        az: 120
guider:
    bin_size: 1
    image_path: /tmp/guide_image.fits
    template_dir: resources/bisque/guider
location:
    elevation: 1000.0
    horizon: 30
    latitude: -31.16
    longitude: 149.13
    name: Siding Spring Observatory
    timezone: Australia/Sydney
    utc_offset: 10.0
log_file: huntsman
mount:
    brand: bisque
    driver: bisque
    model: 45
    template_dir: resources/bisque
name: HuntsmanSSO
pointing:
    exptime: 30
    max_iterations: 3
    threshold: 0.05
scheduler:
    fields_file: targets.yaml
    type: dispatch
state_machine: huntsman<|MERGE_RESOLUTION|>--- conflicted
+++ resolved
@@ -1,4 +1,3 @@
-<<<<<<< HEAD
 cameras:
     auto_detect: false
     devices:
@@ -63,7 +62,6 @@
         port: 83F011639
         serial_adaptor_into_USBhub_port: 0
     hdr_mode: true
-=======
 ---
 name: HuntsmanSSO
 log_file: 'huntsman'
@@ -81,7 +79,6 @@
 scheduler:
     type: dispatch
     fields_file: targets.yaml
->>>>>>> 1673e71d
 directories:
     base: /var/huntsman
     data: data
