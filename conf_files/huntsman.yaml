--- conflicted
+++ resolved
@@ -36,17 +36,12 @@
     -
         model: simulator
     -
-<<<<<<< HEAD
-        model: simulator
-
-=======
         model: simulator    
 dome:
     template_dir: resources/bisque
     driver: bisque
     brand: bisque
     port: /dev/tty.Tinyos-DevB
->>>>>>> ab02c8dd
 guider:
     bin_size: 1
     image_path: /var/huntsman/temp/guide_image.fits
