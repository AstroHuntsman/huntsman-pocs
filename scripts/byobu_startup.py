#!/usr/bin/env python3

import argparse
import os
import subprocess
import sys
import time

from huntsman.pocs.utils import load_config

WINDOWS = ["main-control",
           "shutter-and-weather",
           "camera-servers",
           "camera-logs",
           "dome-control",
           "data-management"]

POCS_STARTUP = ["from pocs.mount import create_mount_from_config",
                "from pocs.scheduler import create_scheduler_from_config",
                "from huntsman.pocs.camera import create_cameras_from_config",
                "from huntsman.pocs.observatory import HuntsmanObservatory",
                "from pocs.core import POCS",
                "from huntsman.pocs.utils import load_config",
                "config = load_config",
                "cameras = create_cameras_from_config",
                "mount = create_mount_from_config(config)",
                "mount.initialize()",
                "scheduler = create_scheduler_from_config(config)",
                "observatory = HuntsmanObservatory(cameras=cameras, "
                "mount=mount, scheduler=scheduler, with_autoguider=True,"
                " take_flats=True",
                "pocs = POCS(observatory, simulator=['power','weather']",
                # Uncomment the following lines for automatic running
                "#pocs.initialize()",
                "#pocs.run()"]

DOME_SHUTTER_STARTUP = ["from huntsman.pocs.dome.musca import HuntsmanDome",
                        "from huntsman.pocs.utils import load_config",
                        "config = load_config()",
                        "dome = HuntsmanDome(config=config)",
                        "dome.status()",
                        "#dome.open()"]

WEATHER_STARTUP = ["cd $PANDIR/my-aag-weather",
                   "docker-compose up"]


def call_byobu(cmd, screen_cmd='byobu', shell=True, executable='/bin/zsh'):
    """Calls the given command within a byobu screen session.

    Parameters
    ----------
    cmd : str
        tmux scripting command to run.
    screen_cmd : str
        Default tmux manager is byobu but if desired the cmd can be run using
        just tmux instead of byobu.
    shell : bool
        This argument sets whether to run the subprocess call cmd through a
        shell, as opposed treating the input command as the name of an
        executable to be run.
    executable : sh
        The path to the shell executable you wish to use.

    """
    run_cmd = f'{screen_cmd} {cmd}'
    subprocess.call(run_cmd, shell=shell, executable=executable)


def new_window(window_name):
    """Create a new window in a byobu session and give it a name.

    Parameters
    ----------
    window_name : str
        Name for the new byobu window.

    """
<<<<<<< HEAD
    call_byobu("new-window")
    rename_window(window_name)
    return


def rename_window(window_name):
    """Rename current byobu window.

    Parameters
    ----------
    window_name : type
        Description of parameter `window_name`.

    """
    call_byobu(f"rename-window '{window_name}'")
=======
    subprocess.call(f"byobu new-window", shell=True, executable='/bin/zsh')
    subprocess.call(f"byobu rename-window '{window_name}'", shell=True, executable='/bin/zsh')
>>>>>>> 4bda1859
    return


def send_command_to_pane(cmd, pane):
    """Send a command to selected pane within the current byobu window.

    Parameters
    ----------
    cmd : str
        The command to send to the selected pane.
    pane_num : int
        The index of the target pane.

    """
<<<<<<< HEAD
    call_byobu(f"select-pane -t {pane}")
    call_byobu(f"send-keys '{cmd}'")
    call_byobu(f"send-keys Enter")
=======
    subprocess.call(f"byobu select-pane -t {pane}", shell=True, executable='/bin/zsh')
    subprocess.call(f"byobu send-keys '{cmd}'", shell=True, executable='/bin/zsh')
    subprocess.call(f"byobu send-keys Enter", shell=True, executable='/bin/zsh')
>>>>>>> 4bda1859
    return


def clear_current_pane():
    """Clear the contents of the current pane in focus.

    """
    # clear the pane
<<<<<<< HEAD
    call_byobu(f"send-keys Enter")
    call_byobu(f"send-keys clear")
    call_byobu(f"send-keys Enter")
=======
    subprocess.call(f"byobu send-keys Enter", shell=True, executable='/bin/zsh')
    subprocess.call(f"byobu send-keys clear", shell=True, executable='/bin/zsh')
    subprocess.call(f"byobu send-keys Enter", shell=True, executable='/bin/zsh')
>>>>>>> 4bda1859
    return


def select_window(window_name, pane=0, session_name="1-Huntsman-Control"):
    """Select a window, as well as the pane from a given byobu session.

    Parameters
    ----------
    window_name : str
        Byobu window name.
    pane : int
        The index of the target pane.
    session_name : str
        Name of the byobu session containing the desired window.

    """
<<<<<<< HEAD
    call_byobu(f"select-window -t '{session_name}':'{window_name}'")
    call_byobu(f"select-pane -t {pane}")
=======
    subprocess.call(
        f"byobu select-window -t '{session_name}':'{window_name}'", shell=True, executable='/bin/zsh')
    subprocess.call(f"byobu select-pane -t {pane}", shell=True, executable='/bin/zsh')
>>>>>>> 4bda1859
    return


def create_12_pane_window(window_name, session_name="1-Huntsman-Control"):
    """Create a 4 by 3 pane, equally tiled byobu window.

    Parameters
    ----------
    window_name : str
        Byobu window name.
    session_name : str
        Name of the byobu session containing the desired window.

    """
    # start by splitting horizontally
    select_window(window_name, session_name=session_name)
<<<<<<< HEAD
    call_byobu(f"split-window -h")
    call_byobu(f"split-window -h")
    call_byobu(f"select-layout even-horizontal")

    # Now split each side into 5 panes to get 10 panes in total
    call_byobu(f"select-pane -t 0")
    for _ in range(3):
        call_byobu(f"split-window -v")

    call_byobu(f"select-pane -t 4")

    for _ in range(3):
        call_byobu(f"split-window -v")

    call_byobu(f"select-pane -t 8")

    for _ in range(3):
        call_byobu(f"split-window -v")

    call_byobu(f"select-layout tiled")
=======
    subprocess.call("byobu split-window -h", shell=True, executable='/bin/zsh')
    subprocess.call("byobu split-window -h", shell=True, executable='/bin/zsh')
    subprocess.call("byobu select-layout even-horizontal", shell=True, executable='/bin/zsh')

    # Now split each side into 5 panes to get 10 panes in total
    subprocess.call("byobu select-pane -t 0", shell=True, executable='/bin/zsh')
    for _ in range(3):
        subprocess.call("byobu split-window -v", shell=True, executable='/bin/zsh')

    subprocess.call("byobu select-pane -t 4", shell=True, executable='/bin/zsh')

    for _ in range(3):
        subprocess.call("byobu split-window -v", shell=True, executable='/bin/zsh')

    subprocess.call("byobu select-pane -t 8", shell=True, executable='/bin/zsh')

    for _ in range(3):
        subprocess.call("byobu split-window -v", shell=True, executable='/bin/zsh')

    subprocess.call("byobu select-layout tiled", shell=True, executable='/bin/zsh')
>>>>>>> 4bda1859


def setup_session(session_name="1-Huntsman-Control", windows=None):
    """Create a new byobu session and populate desired windows.

    Parameters
    ----------
    session_name : str
        Name of the byobu session containing the desired window.
    windows : list of str
        List of byobu window names.

    """
<<<<<<< HEAD
    windows = windows or list()
    call_byobu(f"new-session -d -s '{session_name}'")
    # first we will rename the existing window
    rename_window(windows[0])
    # now iterate through list of desired window names and create them
    for window in windows[1:]:
=======
    # subprocess.call(f"byobu new-session -d -s '{session_name}'", shell=True, executable='/bin/zsh')
    windows = windows or list()
    subprocess.call(f"byobu new-session -d -s'{session_name}'", shell=True, executable='/bin/zsh')
    for window in windows:
>>>>>>> 4bda1859
        new_window(window)
    select_window(windows[0])
    return


def setup_main_control_window(cmd_prefix='#'):
    """Function that automates the setup of the main control window.

    Parameters
    ----------
    cmd_prefix : str
        The prefix to prepend to any shell commands (ie to comment them out).

    """
    # setup the main-control window
    select_window(WINDOWS[0])
    # Select default pane. Probably an unnecessary line of code
<<<<<<< HEAD
    call_byobu(f"select-pane -t 0")
    # split window hoirzontaly
    call_byobu(f"split-window -h")
    # select pane 0
    call_byobu(f"select-pane -t 0")
    # split selected pane vertically
    call_byobu(f"split-window -v")
    # select the top pane
    call_byobu(f"select-pane -t 0")
    # split top pane vertically again
    call_byobu(f"split-window -v")
    # select the top pane
    call_byobu(f"select-pane -t 0")
=======
    subprocess.call(f"byobu select-pane -t 0", shell=True, executable='/bin/zsh')
    # split window hoirzontaly
    subprocess.call(f"byobu split-window -h", shell=True, executable='/bin/zsh')
    # select pane 0
    subprocess.call(f"byobu select-pane -t 0", shell=True, executable='/bin/zsh')
    # split selected pane vertically
    subprocess.call(f"byobu split-window -v", shell=True, executable='/bin/zsh')
    # select the top pane
    subprocess.call(f"byobu select-pane -t 0", shell=True, executable='/bin/zsh')
    # split top pane vertically again
    subprocess.call(f"byobu split-window -v", shell=True, executable='/bin/zsh')
    # select the top pane
    subprocess.call(f"byobu select-pane -t 0", shell=True, executable='/bin/zsh')
>>>>>>> 4bda1859

    clear_current_pane()
    # Now run the necessary commands in each pane
    send_command_to_pane(
        cmd_prefix + '${HUNTSMAN_POCS}/scripts/pyro_name_server.py', 0)

    send_command_to_pane(
        cmd_prefix + 'python ${HUNTSMAN_POCS}/scripts/start_config_server.py', 1)

    send_command_to_pane(f'jupyter-lab', 2)

    #for cmd in POCS_STARTUP:
    #    send_command_to_pane(cmd_prefix + cmd, 2)
    #    # issues occur without small pause between commands, unsure why
    #    time.sleep(0.01)

<<<<<<< HEAD
    send_command_to_pane(
       cmd_prefix + 'grc tail -F -n 1000 $PANDIR/logs/ipython-all.log', 3)
=======
    #send_command_to_pane(
    #    cmd_prefix + 'grc tail -F -n 1000 $PANDIR/logs/ipython-all.log', 3)
>>>>>>> 4bda1859
    return


def setup_shutter_weather_window(cmd_prefix='#'):
    """Function that automates the setup of the shutter and weather window.

    Parameters
    ----------
    cmd_prefix : str
        The prefix to prepend to any shell commands (ie to comment them out).

    """
    select_window(WINDOWS[1])
    # split window horizontally
<<<<<<< HEAD
    call_byobu(f"split-window -h")
    select_window(WINDOWS[1], pane=0)
    # split left plane vertically
    call_byobu(f"split-window -v")
=======
    subprocess.call("byobu split-window -h", shell=True, executable='/bin/zsh')
    select_window(WINDOWS[1], pane=0)
    # split left plane vertically
    subprocess.call("byobu split-window -v", shell=True, executable='/bin/zsh')
>>>>>>> 4bda1859
    select_window(WINDOWS[1], pane=0)
    clear_current_pane()
    # pair control computer to Musca/TinyOS bluetooth device
    send_command_to_pane('sudo rfcomm connect rfcomm0 20:13:11:05:17:32', 0)
    # NB above command will prompt for password
<<<<<<< HEAD
    # send_command_to_pane('password', 0)
=======
    #send_command_to_pane('password', 0)
>>>>>>> 4bda1859
    # start ipython session in panel 1 for controlling shutter
    send_command_to_pane('ipython', 1)
    for cmd in DOME_SHUTTER_STARTUP:
        send_command_to_pane(cmd_prefix + cmd, 1)
        time.sleep(0.1)
    # select right side pane and split vertically
    select_window(WINDOWS[1], pane=2)
<<<<<<< HEAD
    call_byobu(f"split-window -v")
=======
    subprocess.call("byobu split-window -v", shell=True, executable='/bin/zsh')
>>>>>>> 4bda1859
    for cmd in WEATHER_STARTUP:
        send_command_to_pane(cmd_prefix + cmd, 2)
    send_command_to_pane(
        cmd_prefix + 'http :5000/latest.json', 3)
    return


def setup_camera_server_window(config, cmd_prefix='#'):
    """Function that automates the setup of the camera servers window.

    Parameters
    ----------
    config : dict
        Configuration dictionary containing device info.
    cmd_prefix : str
        The prefix to prepend to any shell commands (ie to comment them out).

    """
    select_window(WINDOWS[2])
    # create a 4x3 pane layout to accomodate all 10 cameras
    create_12_pane_window(WINDOWS[2])
    select_window(WINDOWS[2], pane=0)
    clear_current_pane()
    # config has keys dict_keys(['messaging,'control','ip1','ip2'...])
    for pane, ip in enumerate(list(config.keys())[2:]):
        print(f'Setting up {pane} on {ip}')
        select_window(WINDOWS[2], pane=pane)
        cmd1 = cmd_prefix + f"ssh huntsman@{ip}"
        cmd3 = cmd_prefix + 'python "${HUNTSMAN_POCS}/scripts/run_device.py"'
        send_command_to_pane(cmd1, pane)
        send_command_to_pane(cmd3, pane)
    return


def setup_camera_logs_window(config, cmd_prefix='#'):
    """Function that automates the setup of the camera logs window.

    Parameters
    ----------
    config : dict
        Configuration dictionary containing device info.
    cmd_prefix : str
        The prefix to prepend to any shell commands (ie to comment them out).

    """
    select_window(WINDOWS[3])
    # create a 4x3 pane layout to accomodate all 10 cameras
    create_12_pane_window(WINDOWS[3])
    select_window(WINDOWS[3], pane=0)
    clear_current_pane()
    for pane, ip in enumerate(list(config.keys())[2:]):
        select_window(WINDOWS[3], pane=pane)
        cmd1 = cmd_prefix + f"ssh huntsman@{ip}"
        cmd3 = cmd_prefix + "grc tail -F -n 1000 $PANDIR/logs/pyro_camera_server.py-all.log"
        send_command_to_pane(cmd1, pane)
        send_command_to_pane(cmd3, pane)
    return


def setup_dome_controller_log_window(cmd_prefix='#'):
    """Function that automates the setup of the dome controller log window.

    Parameters
    ----------
    cmd_prefix : str
        The prefix to prepend to any shell commands (ie to comment them out).

    """
    select_window(WINDOWS[4], pane=0)
    # ssh into domepi and display the server log
    cmd1 = cmd_prefix + "ssh huntsman@192.168.80.110"
    cmd2 = cmd_prefix + \
        "grc tail -F -n 1000 ~/huntsman-dome/domehunter/"\
        "logs/server_log_yyyy_mm_dd.log"
    send_command_to_pane(cmd1, 0)
    send_command_to_pane(cmd2, 0)
    return


def setup_data_management_window(cmd_prefix='#'):
    """Function that automates the setup of the data management window

    Parameters
    ----------
    cmd_prefix : str
        The prefix to prepend to any shell commands (ie to comment them out).

    """
    select_window(WINDOWS[5], pane=0)
<<<<<<< HEAD
    call_byobu(f"split-window -h")
=======
    subprocess.call("byobu split-window -h", shell=True, executable='/bin/zsh')
>>>>>>> 4bda1859
    return


if __name__ == "__main__":
    # Parse the args
    parser = argparse.ArgumentParser()
    parser.add_argument('-n', '--no_action',
                        help="Comment out all commands to prevent execution.",
                        action="store_const",
                        const='#',
                        default='')
    parser.add_argument('-c', '--config',
                        help="Specify the device info yaml config to use.",
                        action="store",
                        default='device_info_local_28_02_2020')

    args = parser.parse_args()
    config = load_config(config_files=args.config)
    if not bool(config):
        sys.exit("Loaded config is empty, exiting.")

    session_name = "1-Huntsman-Control"

    print("Setting up session windows")
    setup_session(session_name="1-Huntsman-Control", windows=WINDOWS)

    print("Setting up window (1/6) [main control]")
    setup_main_control_window(cmd_prefix=args.no_action)

    print("Setting up window (2/6) [weather monitoring]")
    setup_shutter_weather_window(cmd_prefix=args.no_action)

    print("Setting up window (3/6) [camera server]")
    setup_camera_server_window(config, cmd_prefix=args.no_action)

    print("Setting up window (4/6) [camera log]")
    setup_camera_logs_window(config, cmd_prefix=args.no_action)

    print("Setting up window (5/6) [dome control]")
    setup_dome_controller_log_window(cmd_prefix=args.no_action)

    print("Setting up window (6/6) [data management]")
    setup_data_management_window(cmd_prefix=args.no_action)

    select_window(WINDOWS[0], pane=0)
    subprocess.call(f"byobu attach -t {session_name}", shell=True)<|MERGE_RESOLUTION|>--- conflicted
+++ resolved
@@ -76,7 +76,6 @@
         Name for the new byobu window.
 
     """
-<<<<<<< HEAD
     call_byobu("new-window")
     rename_window(window_name)
     return
@@ -92,10 +91,6 @@
 
     """
     call_byobu(f"rename-window '{window_name}'")
-=======
-    subprocess.call(f"byobu new-window", shell=True, executable='/bin/zsh')
-    subprocess.call(f"byobu rename-window '{window_name}'", shell=True, executable='/bin/zsh')
->>>>>>> 4bda1859
     return
 
 
@@ -110,15 +105,9 @@
         The index of the target pane.
 
     """
-<<<<<<< HEAD
     call_byobu(f"select-pane -t {pane}")
     call_byobu(f"send-keys '{cmd}'")
     call_byobu(f"send-keys Enter")
-=======
-    subprocess.call(f"byobu select-pane -t {pane}", shell=True, executable='/bin/zsh')
-    subprocess.call(f"byobu send-keys '{cmd}'", shell=True, executable='/bin/zsh')
-    subprocess.call(f"byobu send-keys Enter", shell=True, executable='/bin/zsh')
->>>>>>> 4bda1859
     return
 
 
@@ -127,15 +116,9 @@
 
     """
     # clear the pane
-<<<<<<< HEAD
     call_byobu(f"send-keys Enter")
     call_byobu(f"send-keys clear")
     call_byobu(f"send-keys Enter")
-=======
-    subprocess.call(f"byobu send-keys Enter", shell=True, executable='/bin/zsh')
-    subprocess.call(f"byobu send-keys clear", shell=True, executable='/bin/zsh')
-    subprocess.call(f"byobu send-keys Enter", shell=True, executable='/bin/zsh')
->>>>>>> 4bda1859
     return
 
 
@@ -152,14 +135,8 @@
         Name of the byobu session containing the desired window.
 
     """
-<<<<<<< HEAD
     call_byobu(f"select-window -t '{session_name}':'{window_name}'")
     call_byobu(f"select-pane -t {pane}")
-=======
-    subprocess.call(
-        f"byobu select-window -t '{session_name}':'{window_name}'", shell=True, executable='/bin/zsh')
-    subprocess.call(f"byobu select-pane -t {pane}", shell=True, executable='/bin/zsh')
->>>>>>> 4bda1859
     return
 
 
@@ -176,7 +153,6 @@
     """
     # start by splitting horizontally
     select_window(window_name, session_name=session_name)
-<<<<<<< HEAD
     call_byobu(f"split-window -h")
     call_byobu(f"split-window -h")
     call_byobu(f"select-layout even-horizontal")
@@ -197,28 +173,6 @@
         call_byobu(f"split-window -v")
 
     call_byobu(f"select-layout tiled")
-=======
-    subprocess.call("byobu split-window -h", shell=True, executable='/bin/zsh')
-    subprocess.call("byobu split-window -h", shell=True, executable='/bin/zsh')
-    subprocess.call("byobu select-layout even-horizontal", shell=True, executable='/bin/zsh')
-
-    # Now split each side into 5 panes to get 10 panes in total
-    subprocess.call("byobu select-pane -t 0", shell=True, executable='/bin/zsh')
-    for _ in range(3):
-        subprocess.call("byobu split-window -v", shell=True, executable='/bin/zsh')
-
-    subprocess.call("byobu select-pane -t 4", shell=True, executable='/bin/zsh')
-
-    for _ in range(3):
-        subprocess.call("byobu split-window -v", shell=True, executable='/bin/zsh')
-
-    subprocess.call("byobu select-pane -t 8", shell=True, executable='/bin/zsh')
-
-    for _ in range(3):
-        subprocess.call("byobu split-window -v", shell=True, executable='/bin/zsh')
-
-    subprocess.call("byobu select-layout tiled", shell=True, executable='/bin/zsh')
->>>>>>> 4bda1859
 
 
 def setup_session(session_name="1-Huntsman-Control", windows=None):
@@ -232,19 +186,12 @@
         List of byobu window names.
 
     """
-<<<<<<< HEAD
     windows = windows or list()
     call_byobu(f"new-session -d -s '{session_name}'")
     # first we will rename the existing window
     rename_window(windows[0])
     # now iterate through list of desired window names and create them
     for window in windows[1:]:
-=======
-    # subprocess.call(f"byobu new-session -d -s '{session_name}'", shell=True, executable='/bin/zsh')
-    windows = windows or list()
-    subprocess.call(f"byobu new-session -d -s'{session_name}'", shell=True, executable='/bin/zsh')
-    for window in windows:
->>>>>>> 4bda1859
         new_window(window)
     select_window(windows[0])
     return
@@ -262,7 +209,6 @@
     # setup the main-control window
     select_window(WINDOWS[0])
     # Select default pane. Probably an unnecessary line of code
-<<<<<<< HEAD
     call_byobu(f"select-pane -t 0")
     # split window hoirzontaly
     call_byobu(f"split-window -h")
@@ -276,21 +222,6 @@
     call_byobu(f"split-window -v")
     # select the top pane
     call_byobu(f"select-pane -t 0")
-=======
-    subprocess.call(f"byobu select-pane -t 0", shell=True, executable='/bin/zsh')
-    # split window hoirzontaly
-    subprocess.call(f"byobu split-window -h", shell=True, executable='/bin/zsh')
-    # select pane 0
-    subprocess.call(f"byobu select-pane -t 0", shell=True, executable='/bin/zsh')
-    # split selected pane vertically
-    subprocess.call(f"byobu split-window -v", shell=True, executable='/bin/zsh')
-    # select the top pane
-    subprocess.call(f"byobu select-pane -t 0", shell=True, executable='/bin/zsh')
-    # split top pane vertically again
-    subprocess.call(f"byobu split-window -v", shell=True, executable='/bin/zsh')
-    # select the top pane
-    subprocess.call(f"byobu select-pane -t 0", shell=True, executable='/bin/zsh')
->>>>>>> 4bda1859
 
     clear_current_pane()
     # Now run the necessary commands in each pane
@@ -307,13 +238,8 @@
     #    # issues occur without small pause between commands, unsure why
     #    time.sleep(0.01)
 
-<<<<<<< HEAD
     send_command_to_pane(
        cmd_prefix + 'grc tail -F -n 1000 $PANDIR/logs/ipython-all.log', 3)
-=======
-    #send_command_to_pane(
-    #    cmd_prefix + 'grc tail -F -n 1000 $PANDIR/logs/ipython-all.log', 3)
->>>>>>> 4bda1859
     return
 
 
@@ -328,27 +254,16 @@
     """
     select_window(WINDOWS[1])
     # split window horizontally
-<<<<<<< HEAD
     call_byobu(f"split-window -h")
     select_window(WINDOWS[1], pane=0)
     # split left plane vertically
     call_byobu(f"split-window -v")
-=======
-    subprocess.call("byobu split-window -h", shell=True, executable='/bin/zsh')
-    select_window(WINDOWS[1], pane=0)
-    # split left plane vertically
-    subprocess.call("byobu split-window -v", shell=True, executable='/bin/zsh')
->>>>>>> 4bda1859
     select_window(WINDOWS[1], pane=0)
     clear_current_pane()
     # pair control computer to Musca/TinyOS bluetooth device
     send_command_to_pane('sudo rfcomm connect rfcomm0 20:13:11:05:17:32', 0)
     # NB above command will prompt for password
-<<<<<<< HEAD
     # send_command_to_pane('password', 0)
-=======
-    #send_command_to_pane('password', 0)
->>>>>>> 4bda1859
     # start ipython session in panel 1 for controlling shutter
     send_command_to_pane('ipython', 1)
     for cmd in DOME_SHUTTER_STARTUP:
@@ -356,11 +271,7 @@
         time.sleep(0.1)
     # select right side pane and split vertically
     select_window(WINDOWS[1], pane=2)
-<<<<<<< HEAD
     call_byobu(f"split-window -v")
-=======
-    subprocess.call("byobu split-window -v", shell=True, executable='/bin/zsh')
->>>>>>> 4bda1859
     for cmd in WEATHER_STARTUP:
         send_command_to_pane(cmd_prefix + cmd, 2)
     send_command_to_pane(
@@ -450,11 +361,7 @@
 
     """
     select_window(WINDOWS[5], pane=0)
-<<<<<<< HEAD
     call_byobu(f"split-window -h")
-=======
-    subprocess.call("byobu split-window -h", shell=True, executable='/bin/zsh')
->>>>>>> 4bda1859
     return
 
 
