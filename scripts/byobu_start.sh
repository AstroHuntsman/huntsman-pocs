#!/bin/bash

# Create new session.
SESSION_NAME=${1-Huntsman-Control}
byobu new-session -d -s "${SESSION_NAME}"

# To be able to actually see anything, you need to launch a terminal for the session
# normally this script will be run over ssh so normally we wont want to start a
# terminal window. If desired this behaviour can be enabled by uncommenting one
# of the lines below 
#gnome-terminal --window --maximize -- byobu attach -t "${SESSION_NAME}"
#xfce4-terminal --maximize -e "byobu attach -t '${SESSION_NAME}'

# Create required window
byobu new-window
byobu rename-window "main-control"
byobu new-window
byobu rename-window "shutter-and-weather"
byobu new-window
byobu rename-window "camera-servers"
byobu new-window
byobu rename-window "camera-logs"
byobu new-window
byobu rename-window "dome-control"
byobu select-window -t "${SESSION_NAME}":"main-control"

# setup the main-control window
# Select default pane. Probably an unnecessary line of code
byobu select-pane -t 0
# split window hoirzontaly
byobu split-window -h
# select pane 0
byobu select-pane -t 0
# split selected pane vertically
byobu split-window -v
# select the top pane
byobu select-pane -t 0
# split top pane vertically again
byobu split-window -v
# select the top pane
byobu select-pane -t 0
# run a command in selected pane, must end with 'Enter'
# in first pane we will setup the name server
byobu send-keys "echo $HUNTSMAN_POCS/scripts/pyro_name_server"
byobu send-keys Enter
# in second pane we will setup the config server
byobu select-pane -t 1
byobu send-keys "echo python $HUNTSMAN_POCS/scripts/start_config_server.py"
byobu send-keys Enter
# in the third pane we will set up the POCS ipython session
byobu select-pane -t 2
byobu send-keys "ipython"
byobu send-keys Enter
# pocs start up steps
<<<<<<< HEAD
pocsstart=("from panoptes.pocs.mount import create_mount_from_config"
            "from panoptes.pocs.scheduler import create_scheduler_from_config"
            "from huntsman.camera import create_cameras_from_config"
            "from huntsman.observatory import HuntsmanObservatory"
            "from panoptes.pocs.core import POCS"
            "from huntsman.utils import load_config"
=======
pocsstart=("from pocs.mount import create_mount_from_config"
            "from pocs.scheduler import create_scheduler_from_config"
            "from huntsman.pocs.camera import create_cameras_from_config"
            "from huntsman.pocs.observatory import HuntsmanObservatory"
            "from pocs.core import POCS"
            "from huntsman.pocs.utils import load_config"
>>>>>>> 04671e40
            "config = load_config"
            "cameras = create_cameras_from_config"
            "mount = create_mount_from_config(config)"
            "mount.initialize()"
            "scheduler = create_scheduler_from_config(config)"
            "observatory = HuntsmanObservatory(cameras=cameras, mount=mount, scheduler=scheduler, with_autoguider=True, take_flats=True"
            "pocs = POCS(observatory, simulator=['power','weather']"
            "pocs.initialize()"
            "pocs.run()")
for ((i = 0; i < ${#pocsstart[@]}; i++)); do
    # sending command through as a comment for testing purposes
    byobu send-keys "#[step ${i}] >${pocsstart[$i]}"
    sleep .1
    byobu send-keys Enter
done
# in fourth pane we will set up the POCS logging window
byobu select-pane -t 3
byobu send-keys "echo grc tail -F -n 1000 $PANDIR/logs/ipython-all.log"
byobu send-keys Enter

# create shutter and weather window
byobu select-window -t "${SESSION_NAME}":"shutter-and-weather"
byobu split-window -h
byobu select-pane -t 0
byobu send-keys "ipython"
byobu send-keys Enter
# some times commands seem to get skipped over unless a pause is inserted
sleep .1
byobu send-keys "#from huntsman.pocs.dome.musca import HuntsmanDome"
byobu send-keys Enter
sleep .1
byobu send-keys "#from huntsman.pocs.utils import load_config"
byobu send-keys Enter
sleep .1
byobu send-keys "#config = load_config()"
byobu send-keys Enter
byobu send-keys "#dome = HuntsmanDome(config=config)"
byobu send-keys Enter
byobu send-keys "#dome.status()"
byobu send-keys Enter
byobu send-keys "#dome.open()"
byobu send-keys Enter
byobu select-pane -t 1
byobu split-window -v
byobu select-pane -t 1
byobu send-keys "echo $POCS/bin/peas_shell"
byobu send-keys Enter
byobu send-keys "echo load_weather"
byobu send-keys Enter
byobu send-keys "echo start"
byobu send-keys Enter
byobu send-keys "echo last_reading weather"
byobu send-keys Enter
byobu select-pane -t 2
byobu send-keys "echo grc tail -F $PANDIR/logs/peas_shell_all.log"
byobu send-keys Enter

# create camera server window
# TODO rewrite this so it can create n equal size panes for n cameras
byobu select-window -t "${SESSION_NAME}":"camera-servers"
byobu split-window -h
byobu select-pane -t 0
byobu split-window -v
byobu split-window -v
byobu select-pane -t 3
byobu split-window -v
byobu split-window -v
# set layout to give equal spacing to each individual pane in the current window
byobu select-layout tiled
# now start all the camera servers
ipprefix="192.168.80."
ipsuffix=("141" "144" "145" "146" "149" "148")
for _pane in $(byobu list-panes -F '#P'); do
    # ssh into the pi
    byobu send-keys -t ${_pane} "echo ssh huntsman@$ipprefix${ipsuffix[${_pane}]}"
    byobu send-keys -t ${_pane} Enter
    # create a persistent byobu session on the pi
    # byobu send-keys -t ${_pane} "echo byobu"
    # byobu send-keys -t ${_pane} Enter
    # run camera server docker start up script
    byobu send-keys -t ${_pane} "echo $HUNTSMAN_POCSscripts/run_device_container.sh"
    byobu send-keys -t ${_pane} Enter
done

# create camera server logs window
byobu select-window -t "${SESSION_NAME}":"camera-logs"
byobu split-window -h
byobu select-pane -t 0
byobu split-window -v
byobu split-window -v
byobu select-pane -t 3
byobu split-window -v
byobu split-window -v
byobu select-layout tiled
# now to display all the camera logs
for _pane in $(byobu list-panes -F '#P'); do
    # ssh into the pi
    byobu send-keys -t ${_pane} "echo ssh huntsman@$ipprefix${ipsuffix[${_pane}]}"
    byobu send-keys -t ${_pane} Enter
    # create a persistent byobu session on the pi
    byobu send-keys -t ${_pane} "echo byobu"
    byobu send-keys -t ${_pane} Enter
    # display camera server logs
    byobu send-keys -t ${_pane} "echo grc tail -F -n 1000 $PANDIR/logspyro_camera_server.py-all.log"
    byobu send-keys -t ${_pane} Enter
done

# create dome control window
byobu select-window -t "${SESSION_NAME}":"dome-control"
byobu split-window -h
# start up dome control server
byobu select-pane -t 0
byobu send-keys "echo python ~/huntsman-dome/domehunter/gRPC-server/huntsman_dome_server.py -r"
byobu send-keys Enter
# set up dome control log
byobu select-pane -t 1
byobu send-keys "echo grc tail -F -n 1000 ~/huntsman-dome/domehunter/logs/server_log_yyyy_mm_dd.log"
byobu send-keys Enter<|MERGE_RESOLUTION|>--- conflicted
+++ resolved
@@ -52,21 +52,12 @@
 byobu send-keys "ipython"
 byobu send-keys Enter
 # pocs start up steps
-<<<<<<< HEAD
 pocsstart=("from panoptes.pocs.mount import create_mount_from_config"
             "from panoptes.pocs.scheduler import create_scheduler_from_config"
-            "from huntsman.camera import create_cameras_from_config"
-            "from huntsman.observatory import HuntsmanObservatory"
-            "from panoptes.pocs.core import POCS"
-            "from huntsman.utils import load_config"
-=======
-pocsstart=("from pocs.mount import create_mount_from_config"
-            "from pocs.scheduler import create_scheduler_from_config"
             "from huntsman.pocs.camera import create_cameras_from_config"
             "from huntsman.pocs.observatory import HuntsmanObservatory"
-            "from pocs.core import POCS"
+            "from panoptes.pocs.core import POCS"
             "from huntsman.pocs.utils import load_config"
->>>>>>> 04671e40
             "config = load_config"
             "cameras = create_cameras_from_config"
             "mount = create_mount_from_config(config)"
