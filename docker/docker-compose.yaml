version: '3.7'

volumes:
  panlog:
    driver: local
    driver_opts:
      type: none
      device: ${PANDIR}/logs
      o: bind
  images:
    driver: local
    driver_opts:
      type: none
      device: ${PANDIR}/images
      o: bind
  config:
    driver: local
    driver_opts:
      type: none
      device: ${PANDIR}/huntsman-config/conf_files/pocs
      o: bind
  json_store:
    driver: local
    driver_opts:
      type: none
      device: ${PANDIR}/json_store
      o: bind
  archive:
    driver: local
    driver_opts:
      type: none
      device: ${PANDIR}/archive
      o: bind

services:
  pocs-config-server:
    image: huntsmanarray/huntsman-pocs:develop
    tty: true
    init: true
    container_name: pocs-config-server
    hostname: pocs-config-server
    deploy:
      mode: global
    network_mode: host
    environment:
      HUNTSMAN_POCS: /huntsman
      PANOPTES_CONFIG_HOST: 0.0.0.0
      PANOPTES_CONFIG_PORT: 6563
    restart: on-failure
    volumes:
      - config:/huntsman/conf_files
      - panlog:/huntsman/logs
      - images:/huntsman/images
    command: [ "panoptes-config-server --verbose run --no-save-local --no-load-local --config-file /huntsman/conf_files/huntsman.yaml" ]

  pyro-name-server:
    image: huntsmanarray/huntsman-pocs:develop
    tty: true
    init: true
    container_name: pyro-name-server
    hostname: pyro-name-server
    deploy:
      mode: global
    privileged: true
    network_mode: host
    restart: on-failure
    environment:
      HUNTSMAN_POCS: /huntsman
      PANOPTES_CONFIG_PORT: 6563
    command: [ "wait-for-it localhost:6563 -- huntsman-pyro nameserver --auto-clean 90" ]
    volumes:
      - config:/huntsman/conf_files
      - panlog:/huntsman/logs
      - images:/huntsman/images

  pocs-control:
    image: huntsmanarray/huntsman-pocs:develop
    tty: true
    init: true
    stdin_open: true
    container_name: pocs-control
    hostname: pocs-control
    deploy:
      mode: global
    privileged: true
    network_mode: host
    restart: on-failure
    environment:
      HUNTSMAN_POCS: /huntsman
      PANOPTES_CONFIG_PORT: 6563
    command: [ "wait-for-it localhost:6563 -- tail -f /dev/null" ]
    volumes:
      - config:/huntsman/conf_files
      - panlog:/huntsman/logs
      - images:/huntsman/images
      - json_store:/huntsman/json_store
      - archive:/huntsman/archive

  huntsman-file-archiver:
    image: huntsmanarray/huntsman-pocs:develop
    tty: true
    container_name: huntsman-file-archiver
    hostname: huntsman-file-archiver
    deploy:
      mode: global
    privileged: true
    network_mode: host
    restart: on-failure
    environment:
      HUNTSMAN_POCS: /huntsman
      PANOPTES_CONFIG_PORT: 6563
    command: [ "wait-for-it localhost:6563 -- /conda/bin/python /huntsman/scripts/archive-images.py" ]
    volumes:
<<<<<<< HEAD
      - config:/var/huntsman/huntsman-pocs/conf_files
      - panlog:/var/huntsman/logs
      - images:/var/huntsman/images
      - archive:/var/huntsman/archive

  aag-weather-reader:
    image: gcr.io/panoptes-exp/aag-weather:latest
    init: true
    container_name: aag-weather-reader
    privileged: true
    network_mode: host
    restart: on-failure
    command:
      - "python"
      - "/app/scripts/read-aag.py"
      - "--config-file"
      - "/data/config.yaml"
      - "--db-file"
      - "/data/weather.db"
      - "--store-result"
    volumes:
      - ./:/data

  aag-weather-server:
    image: gcr.io/panoptes-exp/aag-weather:latest
    init: true
    container_name: aag-weather-server
    privileged: true
    network_mode: host
    restart: on-failure
    command:
      - "flask"
      - "run"
    environment:
      - DB_NAME=/data/weather.db
      - FLASK_RUN_HOST=0.0.0.0
      - FLASK_RUN_PORT=5000
    volumes:
      - ./:/data

  aag-pocs-monitor:
    image: huntsmanarray/huntsman-pocs:develop
    init: true
    container_name: aag-pocs-monitor
    privileged: true
    network_mode: host
    restart: on-failure
    command: [ "/var/panoptes/conda/bin/python /app/pocs-monitor.py" ]
    volumes:
      - ./:/app
      - /var/huntsman/json_store:/var/huntsman/json_store
#
#weather-dash:
#  image: huntsmanarray/environment-monitor:latest
#  init: true
#  container_name: environment-monitor
#  privileged: true
#  network_mode: host
#  restart: on-failure
#  volumes:
#    - ./:/assets/
=======
      - config:/huntsman/conf_files
      - panlog:/huntsman/logs
      - images:/huntsman/images
      - archive:/huntsman/archive
>>>>>>> c2384162
<|MERGE_RESOLUTION|>--- conflicted
+++ resolved
@@ -111,11 +111,10 @@
       PANOPTES_CONFIG_PORT: 6563
     command: [ "wait-for-it localhost:6563 -- /conda/bin/python /huntsman/scripts/archive-images.py" ]
     volumes:
-<<<<<<< HEAD
-      - config:/var/huntsman/huntsman-pocs/conf_files
-      - panlog:/var/huntsman/logs
-      - images:/var/huntsman/images
-      - archive:/var/huntsman/archive
+      - config:/huntsman/conf_files
+      - panlog:/huntsman/logs
+      - images:/huntsman/images
+      - archive:/huntsman/archive
 
   aag-weather-reader:
     image: gcr.io/panoptes-exp/aag-weather:latest
@@ -172,10 +171,4 @@
 #  network_mode: host
 #  restart: on-failure
 #  volumes:
-#    - ./:/assets/
-=======
-      - config:/huntsman/conf_files
-      - panlog:/huntsman/logs
-      - images:/huntsman/images
-      - archive:/huntsman/archive
->>>>>>> c2384162
+#    - ./:/assets/