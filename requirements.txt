-e git+git://github.com/AstroHuntsman/gunagala@master#egg=gunagala
-e git+git://github.com/wtgee/POCS@develop#egg=panoptes
astroplan
astropy >= 2.0.0
astroquery
ccdproc
codecov
coloredlogs >= 5.0
coveralls
dateparser
ffmpy
gcloud
healpy
matplotlib >= 2.0.0
netifaces
numpy >= 1.12.1
pandas >= 0.18.0
photutils
pycodestyle
pymongo >= 3.2.2
Pyro4
pyserial >= 3.1.1
pytest >= 2.8.5
pytest-mpl
python-dateutil >= 2.5.3
PyYAML >= 3.11
pyzmq >= 15.3.0
readline
<<<<<<< HEAD
gcloud
ccdproc
astroplan
codecov
ffmpy
photutils
dateparser
coveralls
healpy
astroquery
photutils
git+git://github.com/AstroHuntsman/gunagala@master#egg=gunagala
qhue
=======
scikit_image >= 0.12.3
scipy >= 0.17.1
transitions >= 0.4.0
wcsaxes
>>>>>>> 12927a65
<|MERGE_RESOLUTION|>--- conflicted
+++ resolved
@@ -26,23 +26,8 @@
 PyYAML >= 3.11
 pyzmq >= 15.3.0
 readline
-<<<<<<< HEAD
-gcloud
-ccdproc
-astroplan
-codecov
-ffmpy
-photutils
-dateparser
-coveralls
-healpy
-astroquery
-photutils
-git+git://github.com/AstroHuntsman/gunagala@master#egg=gunagala
 qhue
-=======
 scikit_image >= 0.12.3
 scipy >= 0.17.1
 transitions >= 0.4.0
-wcsaxes
->>>>>>> 12927a65
+wcsaxes