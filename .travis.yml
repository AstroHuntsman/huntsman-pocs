dist: trusty
sudo: required
language: python
services:
  - mongodb
python:
  - "3.6"
cache:
  pip: true
env:
  - PANDIR=/var/huntsman POCS={$PANDIR}/POCS PANUSER=$USER HUNSTMAN_POCS={$PANDIR}/huntsman-pocs
before_install:
<<<<<<< HEAD
  - sudo mkdir /var/huntsman && sudo chmod 777 /var/huntsman
  - mkdir -p $PANDIR/logs
  - pip install -U pip
  - pip install coveralls
  - cd /var/huntsman
=======
  - sudo mkdir $PANDIR && sudo chmod 777 $PANDIR
  - mkdir -p $PANDIR/logs
  - pip install -U pip
  - pip install coveralls
  - cd $PANDIR
>>>>>>> 7633e0d3
  - git clone https://github.com/panoptes/POCS.git
  - cd POCS
  - pip install -r requirements.txt
  - python setup.py install
  - ln -s $TRAVIS_BUILD_DIR $PANDIR/huntsman-pocs
install:
  - cd $TRAVIS_BUILD_DIR
  - pip install -r requirements.txt
  - python setup.py install
script:
  - export PYTHONPATH="$PYTHONPATH:$POCS/scripts/coverage"
  - export COVERAGE_PROCESS_START=.coveragerc
  - coverage run $(which pytest) -v
  - coverage combine
after_success:
  - bash <(curl -s https://codecov.io/bash)<|MERGE_RESOLUTION|>--- conflicted
+++ resolved
@@ -10,19 +10,11 @@
 env:
   - PANDIR=/var/huntsman POCS={$PANDIR}/POCS PANUSER=$USER HUNSTMAN_POCS={$PANDIR}/huntsman-pocs
 before_install:
-<<<<<<< HEAD
-  - sudo mkdir /var/huntsman && sudo chmod 777 /var/huntsman
-  - mkdir -p $PANDIR/logs
-  - pip install -U pip
-  - pip install coveralls
-  - cd /var/huntsman
-=======
   - sudo mkdir $PANDIR && sudo chmod 777 $PANDIR
   - mkdir -p $PANDIR/logs
   - pip install -U pip
   - pip install coveralls
   - cd $PANDIR
->>>>>>> 7633e0d3
   - git clone https://github.com/panoptes/POCS.git
   - cd POCS
   - pip install -r requirements.txt
