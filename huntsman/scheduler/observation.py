--- conflicted
+++ resolved
@@ -4,12 +4,8 @@
 
 from pocs.scheduler.field import Field
 from pocs.scheduler.observation import Observation
-<<<<<<< HEAD
 
 from panoptes.utils import listify
-=======
-from pocs.utils import listify
->>>>>>> 1b37dbd2
 
 from huntsman.utils import dither
 
