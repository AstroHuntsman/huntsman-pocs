--- conflicted
+++ resolved
@@ -28,10 +28,6 @@
 params = [PyroCamera]
 ids = ['pyro']
 
-<<<<<<< HEAD
-
-=======
->>>>>>> eaf3477b
 # Ugly hack to access id inside fixture
 @pytest.fixture(scope='module', params=zip(params, ids), ids=ids)
 def camera(request, images_dir, camera_server, config_server):
