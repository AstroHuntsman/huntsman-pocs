--- conflicted
+++ resolved
@@ -238,13 +238,8 @@
     raise TimeoutError("Timeout waiting for name server to start")
 
 
-<<<<<<< HEAD
 @pytest.fixture(scope='module')
 def config_server(name_server, request, images_dir, images_dir_local):
-=======
-@pytest.fixture(scope='session')
-def config_server(name_server, request):
->>>>>>> eaf3477b
     '''
     The annoyance of this is that the test code may have a different IP
     from those in the actual device_info.yaml and can vary between runtime
@@ -264,24 +259,17 @@
             config = query_config_server()
             assert(isinstance(config, dict))
 
-<<<<<<< HEAD
             # Add an entry for the IP used by the test machine
-=======
-            #This is the hack...
->>>>>>> eaf3477b
             config_server = Pyro4.Proxy('PYRONAME:config_server')
             key = get_own_ip()
             config = config_server.config
             config[key] = config['localhost']
 
-<<<<<<< HEAD
             # Modify some additional entries to facilitate tests
             config[key]['directories']['images'] = images_dir_local
             config['control']['directories']['images'] = images_dir
 
             # Update the config in the config server
-=======
->>>>>>> eaf3477b
             config_server.config = config
 
             return proc
@@ -293,11 +281,7 @@
     raise TimeoutError("Timeout waiting for config server.")
 
 
-<<<<<<< HEAD
-@pytest.fixture(scope='module')
-=======
-@pytest.fixture(scope='session')
->>>>>>> eaf3477b
+@pytest.fixture(scope='module')
 def camera_server(name_server, config_server, request):
     cs_cmds = [os.path.expandvars('$HUNTSMAN_POCS/scripts/pyro_camera_server.py'),
                '--ignore_local']
