--- conflicted
+++ resolved
@@ -69,6 +69,7 @@
 def images_dir_control(tmpdir_factory):
     directory = tmpdir_factory.mktemp('images')
     return str(directory)
+
 
 @pytest.fixture(scope='module')
 def images_dir_device(tmpdir_factory):
@@ -169,7 +170,7 @@
         proc.send_signal(signal.SIGINT)
         try:
             proc.wait(timeout=10)
-        except subprocess.TimeoutExpired as err:
+        except subprocess.TimeoutExpired:
             warn("Timeout waiting for {} to exit!".format(proc.pid))
             if proc.poll() is None:
                 # I'm getting better!
@@ -178,7 +179,7 @@
                 proc.terminate()
                 try:
                     proc.wait(timeout=10)
-                except subprocess.TimeoutExpired as err:
+                except subprocess.TimeoutExpired:
                     warn("Timeout waiting for {} to terminate!".format(proc.pid))
                     if proc.poll() is None:
                         # I feel fine!
@@ -241,11 +242,7 @@
             config = query_config_server()
             assert(isinstance(config, dict))
 
-<<<<<<< HEAD
-            # This is the hack...
-=======
             # Add an entry for the IP used by the test machine
->>>>>>> e7a70b7b
             config_server = Pyro4.Proxy('PYRONAME:config_server')
             key = get_own_ip()
             config = config_server.config
@@ -260,7 +257,7 @@
 
             return proc
 
-        except:
+        except Exception:
             time.sleep(1)
             waited += 1
 
